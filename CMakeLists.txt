#####################################################################
#       Shark Machine Learning Library
#       Top-Level CMake driver file
#       Optionally included sub-probjects:
#         * Test/CMakeLists.txt
#         * examples/CMakeLists.txt
#         * doc/CMakeLists.txt
#####################################################################
project( shark )

set_property(GLOBAL PROPERTY USE_FOLDERS ON)
INCLUDE (CheckFunctionExists)

cmake_minimum_required( VERSION 2.8 )
cmake_policy(SET CMP0003 NEW)
if(POLICY CMP0042)
	cmake_policy(SET CMP0042 NEW)
endif()
if(POLICY CMP0053)
	cmake_policy(SET CMP0053 NEW)
endif()
#=========================================================
# Output directories.
if(NOT CMAKE_RUNTIME_OUTPUT_DIRECTORY)
	set(CMAKE_RUNTIME_OUTPUT_DIRECTORY "${shark_BINARY_DIR}/bin")
endif()
if(NOT CMAKE_LIBRARY_OUTPUT_DIRECTORY)
	if(UNIX)
		set(CMAKE_LIBRARY_OUTPUT_DIRECTORY "${shark_BINARY_DIR}/lib")
	else()
		set(CMAKE_LIBRARY_OUTPUT_DIRECTORY "${shark_BINARY_DIR}/bin")
	endif()
endif()
if(NOT CMAKE_ARCHIVE_OUTPUT_DIRECTORY)
	set(CMAKE_ARCHIVE_OUTPUT_DIRECTORY "${shark_BINARY_DIR}/lib")
endif()
mark_as_advanced( 
	CMAKE_RUNTIME_OUTPUT_DIRECTORY
	CMAKE_LIBRARY_OUTPUT_DIRECTORY
	CMAKE_ARCHIVE_OUTPUT_DIRECTORY
)

#####################################################################
# Static/Shared libraries
#####################################################################
option(BUILD_SHARED_LIBS "Compile shark into a dynamic library instead of a static one." OFF)
if(BUILD_SHARED_LIBS)
  #IF(NOT MSVC)
    #set(SHARK_USE_DYNLIB 1)
    #set(SHARK_COMPILE_DLL 1)
  #ELSE()
    ADD_DEFINITIONS(-DSHARK_USE_DYNLIB)
    ADD_DEFINITIONS(-DSHARK_COMPILE_DLL)
  #ENDIF()
endif()

#####################################################################
# Version information
#####################################################################
option(BUILD_OFFICIAL_RELEASE "Is this an official Shark release." OFF )
mark_as_advanced( BUILD_OFFICIAL_RELEASE )

set(SHARK_VERSION_MAJOR 3)
set(SHARK_VERSION_MINOR 0)
set(SHARK_VERSION_PATCH 0)
set(SHARK_VERSION ${SHARK_VERSION_MAJOR}.${SHARK_VERSION_MINOR}.${SHARK_VERSION_PATCH})


#####################################################################
#	Adjustments for cpack and deb package generation
#####################################################################
set(CPACK_GENERATOR TGZ DEB)
set(CPACK_PACKAGE_NAME "libshark")
set(CPACK_BUNDLE_NAME "libshark")
set(CPACK_PACKAGE_VENDOR "Institut fur Neuroinformatik, Ruhr-Universitaet Bochum")
set(CPACK_PACKAGE_VERSION_MAJOR ${SHARK_VERSION_MAJOR})
set(CPACK_PACKAGE_VERSION_MINOR ${SHARK_VERSION_MINOR})
set(CPACK_PACKAGE_VERSION_PATCH ${SHARK_VERSION_PATCH})
set(CPACK_PACKAGE_VERSION ${SHARK_VERSION_MAJOR}.${SHARK_VERSION_MINOR}.${SHARK_VERSION_PATCH})
set(CPACK_RESOURCE_FILE_LICENSE ${CMAKE_CURRENT_SOURCE_DIR}/COPYING.LESSER)

#Debian Compatible naming by default
if(CMAKE_SIZEOF_VOID_P MATCHES "8")
	set(CPACK_DEBIAN_PACKAGE_ARCHITECTURE amd64)
else()
	set(CPACK_DEBIAN_PACKAGE_ARCHITECTURE i386)
endif()
set(CPACK_PACKAGE_FILE_NAME ${CPACK_PACKAGE_NAME}_${CPACK_PACKAGE_VERSION}_${CPACK_DEBIAN_PACKAGE_ARCHITECTURE})
set(CPACK_DEBIAN_PACKAGE_DEPENDS "libboost-all-dev (>=1.54)")

set(CPACK_DEBIAN_PACKAGE_DESCRIPTION
	"SHARK is a modular C++ library for the design and optimization of adaptive systems. It provides methods for linear and nonlinear optimization, in particular evolutionary and gradient-based algorithms, kernel-based learning algorithms and neural networks, and various other machine learning techniques. SHARK serves as a toolbox to support real world applications as well as research indifferent domains of computational intelligence and machine learning. The sources are compatible with the following platforms: Windows, Solaris, MacOS X, and Linux."
)
set( CPACK_DEBIAN_PACKAGE_MAINTAINER "Christian Igel <c.igel@ieee.org>" )

#####################################################################
#    Adjust include, lib, example and doc paths for installation
#####################################################################
if( UNIX )
	set( SHARK_INSTALL_INCLUDE_DIR include/ )
	set( SHARK_INSTALL_LIB_DIR lib/ )
	set( SHARK_INSTALL_CONTRIB_DIR share/shark/contrib/ )
	set( SHARK_INSTALL_EXAMPLE_DIR share/shark/examples/ )
	set( SHARK_INSTALL_DOC_DIR share/shark/doc/ )
else()
	set( SHARK_INSTALL_INCLUDE_DIR include/shark/ )
	set( SHARK_INSTALL_LIB_DIR lib/ )
	set( SHARK_INSTALL_CONTRIB_DIR contrib/ )
	set( SHARK_INSTALL_EXAMPLE_DIR examples/ )
	set( SHARK_INSTALL_DOC_DIR doc )
endif()

#####################################################################
#           Enable installer and package generation
#####################################################################
 include( CPack )

#####################################################################
#           Explicit macro setup for debug configuration
#####################################################################
# enable or disable debugging, default is Release
if(NOT CMAKE_BUILD_TYPE)
	set(CMAKE_BUILD_TYPE "Release")
endif()

string( TOLOWER ${CMAKE_BUILD_TYPE} CMAKE_BUILD_TYPE )
if(${CMAKE_BUILD_TYPE}  MATCHES "debug")
	#we want to be warned in debug mode
	if(UNIX)
#		if(CMAKE_COMPILER_IS_GNUCC)
		set(CMAKE_CXX_FLAGS "${CMAKE_CXX_FLAGS} -Wall")
#		endif()
	endif()
endif()

list(APPEND COMPILE_DEFINITIONS_RELEASE NDEBUG)
message(STATUS "Will build: " ${CMAKE_BUILD_TYPE})


option( ENABLE_SHARK_DEFAULT_LIBS "Use Default Shark Libraries" OFF )
option( ENABLE_SHARK_CUSTOMIZED_LIBS "Use Default Shark Libraries" OFF )
IF(ENABLE_SHARK_CUSTOMIZED_LIBS)
  INCLUDE(${PROJECT_SOURCE_DIR}/cmake/CustomLibs.cmake)
ENDIF()
IF (ENABLE_SHARK_DEFAULT_LIBS)
  #####################################################################
  #           Boost configuration
  #####################################################################
  set(Boost_USE_STATIC_LIBS OFF CACHE BOOL "use static libraries from Boost")
  set(Boost_USE_MULTITHREADED ON)
  add_definitions(-DBOOST_PARAMETER_MAX_ARITY=15)
  add_definitions(-DBOOST_FILESYSTEM_VERSION=3)

  # Should we link the boost test dynamically
  if(NOT Boost_USE_STATIC_LIBS)
    add_definitions(-DBOOST_TEST_DYN_LINK)
    add_definitions(-DBOOST_ALL_DYN_LINK)
  endif()

  find_package( 
    Boost 1.48.0 REQUIRED COMPONENTS
    system date_time filesystem
    program_options serialization thread
    unit_test_framework
  )

  if(NOT Boost_FOUND)
    message(FATAL_ERROR "Please make sure Boost 1.48.0 is installed on your system")
  endif()

  if (WIN32)
    # disable autolinking in boost
    add_definitions( -DBOOST_ALL_NO_LIB )
  endif()

  include_directories(SYSTEM ${Boost_INCLUDE_DIR} )
  link_directories( ${Boost_LIBRARY_DIR} )
  if(UNIX)
    find_library( PTHREAD_LIBRARY pthread )
  endif()

  # Set the libraries needed by Shark
  list(APPEND LINK_LIBRARIES ${Boost_LIBRARIES} ${PTHREAD_LIBRARY})

  mark_as_advanced(Boost_DIR PTHREAD_LIBRARY)
  message( STATUS "Using boost from " ${Boost_LIBRARY_DIR} )
ENDIF()

#####################################################################
#		OpenMP
#####################################################################
option( ENABLE_OPENMP "Enable OpenMP" ON )
if( ENABLE_OPENMP )
	find_package( OpenMP QUIET )
	if( OPENMP_FOUND )
		message( STATUS "OpenMP found" )
		set(SHARK_USE_OPENMP 1)
		set(CMAKE_C_FLAGS "${CMAKE_C_FLAGS} ${OpenMP_C_FLAGS}")
		set(CMAKE_CXX_FLAGS "${CMAKE_CXX_FLAGS} ${OpenMP_CXX_FLAGS}")
		set(CMAKE_EXE_LINKER_FLAGS "${CMAKE_EXE_LINKER_FLAGS} ${OpenMP_EXE_LINKER_FLAGS}")

		set(SHARK_REQUIRED_C_FLAGS "${OpenMP_C_FLAGS}")
		set(SHARK_REQUIRED_CXX_FLAGS "${OpenMP_CXX_FLAGS}")
		set(SHARK_REQUIRED_EXE_LINKER_FLAGS "${OpenMP_EXE_LINKER_FLAGS}")

	else()
		message( STATUS "OpenMP not found" )
	endif()
else()
	message( STATUS "Building without OpenMP as requested." )
endif()

IF (ENABLE_SHARK_DEFAULT_LIBS)
  #####################################################################
  #           HDF5 configuration
  #####################################################################
  find_package(HDF5 COMPONENTS C CXX HL QUIET)
  mark_as_advanced(HDF5_DIR)
  if(HDF5_FOUND)
    if(HDF5_C_COMPILER_EXECUTABLE AND HDF5_HL_COMPILER_EXECUTABLE  AND HDF5_CXX_COMPILER_EXECUTABLE)
      message(STATUS "Checking HDF5 installation: HDF5 installation seems ok.")
      include_directories( ${HDF5_INCLUDE_DIR} )
      link_directories( ${HDF5_LIBRARY_DIR} )
      list(APPEND LINK_LIBRARIES ${HDF5_LIBRARIES})
    else()
      message(STATUS "Checking HDF5 installation:HDF5 package might be broken.")
      if(NOT( HDF5_C_COMPILER_EXECUTABLE))
        message(STATUS "  C Compiler Extension not found.")
      endif()
      if(NOT( HDF5_HL_COMPILER_EXECUTABLE))
        message(STATUS "  HL Compiler Extension not found.")
      endif()
      if(NOT( HDF5_CXX_COMPILER_EXECUTABLE))
        message(STATUS "  CXX Compiler Extension not found.")
      endif()
        message(STATUS "Disabling HDF5.")
      unset( HDF5_FOUND )
    endif()
  else()
    message(STATUS "HDF5 not found, skip")
  endif()
ENDIF()
#####################################################################
#           ATLAS configuration
#####################################################################

<<<<<<< HEAD
if (APPLE)
	option( ENABLE_ACCELERATE "Use Accelerate as Linear Algebra Library" ON )
	if ( ENABLE_ACCELERATE )
		set( SHARK_USE_CBLAS 1)          # most linear algebra routines
		message(STATUS "Using the Accelerate framework")
		list(APPEND LINK_LIBRARIES "-framework Accelerate" )
	endif()
else()
	option(ENABLE_ATLAS "Use ATLAS as Linear Algebra Library" OFF)
	option(ATLAS_FULL_LAPACK "Signalizes whether ATLAS comes with the full LAPACK package" OFF)
	option(ENABLE_OpenBlas "Use OpenBlas as Linear Algebra Library" ON)
	IF(ENABLE_OpenBlas)
    INCLUDE(${PROJECT_SOURCE_DIR}/cmake/openblasConfig.cmake)
  ELSEIF(ENABLE_ATLAS)
=======

option( ENABLE_CBLAS "Use Installed Linear Algebra Library" ON )

if( ENABLE_CBLAS )
	set(CBLAS_VENDOR FALSE)
	if( APPLE )
		set(CBLAS_VENDOR "Accelerate")
		set(CBLAS_INCLUDES "")
		set(CBLAS_LIBRARIES "-framework Accelerate" )
	else()
		#todo: do a propper vendor check
		find_library(OPENBLAS_LIBRARY openblas
			HINTS ${CBLAS_ROOT}/lib /opt/local/lib
		)
>>>>>>> 57e553b4
		find_library(CBLAS_LIBRARY cblas
			HINTS ${ATLAS_ROOT}/lib ${CBLAS_ROOT}/lib /opt/local/lib /usr/lib64/atlas/
		)
		find_library(CLAPACK_LIBRARY lapack
			HINTS ${ATLAS_ROOT}/lib ${CBLAS_ROOT}/lib /opt/local/lib /usr/lib64/atlas/
		)
		find_library(ATLAS_LIBRARY atlas
			HINTS ${ATLAS_ROOT}/lib ${CBLAS_ROOT}/lib /opt/local/lib /usr/lib64/atlas/
		)
		mark_as_advanced(
			OPENBLAS_LIBRARY
			CBLAS_LIBRARY
			CLAPACK_LIBRARY
			ATLAS_LIBRARY
		)
		#find the cblas.h include path
		if(CBLAS_LIBRARY )
			get_filename_component(CBLAS_LIB_PATH ${CBLAS_LIBRARY} PATH )
		elseif( OPENBLAS_LIBRARY)	
			get_filename_component(CBLAS_LIB_PATH ${OPENBLAS_LIBRARY} PATH )
		endif()
		if(CBLAS_LIB_PATH)
			find_file(CBLAS_INCLUDES cblas.h 
				PATHS ${CBLAS_LIB_PATH} ${CBLAS_LIB_PATH}/../include ${CBLAS_LIB_PATH}/../include/atlas
			)
			get_filename_component(CBLAS_INCLUDES ${CBLAS_INCLUDES} PATH )
		endif()

		if( OPENBLAS_LIBRARY AND CBLAS_INCLUDES)
			set(CBLAS_VENDOR "OpenBLAS")
			set(CBLAS_LIBRARIES ${OPENBLAS_LIBRARY})
		elseif( CBLAS_LIBRARY AND CLAPACK_LIBRARY AND ATLAS_LIBRARY AND CBLAS_INCLUDES)
			set(CBLAS_VENDOR "ATLAS")
			set(CBLAS_LIBRARIES ${CLAPACK_LIBRARY} ${CBLAS_LIBRARY} ${ATLAS_LIBRARY})
		elseif( CBLAS_LIBRARY AND CBLAS_INCLUDES)
			#check that we can compile a basic program with the libraries we have found
			#vendor versions might come with additional libraries which would be bad.
			try_compile(CBLAS_COMPILE 
				"${PROJECT_BINARY_DIR}/cBlasCheck"
				"${CMAKE_SOURCE_DIR}/cBlasCheck.cpp"
				CMAKE_FLAGS "-DINCLUDE_DIRECTORIES=${CBLAS_INCLUDES}"
				LINK_LIBRARIES ${CBLAS_LIBRARY}
			)
			if(CBLAS_COMPILE)
				set(CBLAS_VENDOR "GENERIC")
				set(CBLAS_LIBRARIES ${CBLAS_LIBRARY})
			else()
				message(WARNING "Unknown CBLAS. Can not use it")
			endif()
		endif()
	endif()
	
	if(CBLAS_VENDOR)
		message(STATUS "CBLAS FOUND: " ${CBLAS_VENDOR} " with include directory " ${CBLAS_INCLUDES} )
		set(SHARK_USE_CBLAS 1)
		list(APPEND EXTRA_INCLUDE_DIRECTORIES ${CBLAS_INCLUDES} )
		list(APPEND LINK_LIBRARIES ${CBLAS_LIBRARIES})
		include_directories ( ${CBLAS_INCLUDES} )
	else()
		message(STATUS "No usable CBLAS Library found. No fast linear Algebra used.")
	endif()
	
	#Special setup for ATLAS
	if( CBLAS_VENDOR MATCHES "ATLAS" )
		set( SHARK_USE_ATLAS_LAPACK 1) # ATLAS always contains some LAPACK methods that we can use
		
		#check for full lapack
		set(CMAKE_REQUIRE_QUIET 1)
		set(CMAKE_REQUIRED_LIBRARIES ${CBLAS_LIBRARIES})
		check_function_exists(dsyev_ ATLAS_FULL_LAPACK)
		
		if( ATLAS_FULL_LAPACK )
			set( SHARK_USE_LAPACK 1)
			message(STATUS "Detected ATLAS with full LAPACK package. Using it!")
		endif()
	endif()
endif()
#####################################################################
#                       Static Code Analysis
#####################################################################
option(USE_CPPCHECK "Use CPPCheck Static Code Analysis" OFF)
mark_as_advanced(USE_CPPCHECK)
if(USE_CPPCHECK)
	find_program(CPP_CHECK cppcheck)
	mark_as_advanced(CPP_CHECK)
if(CPP_CHECK)
	message(STATUS "cppcheck available for static code analysis." )
	add_custom_target(code_analysis
		${CPP_CHECK} --enable=all --xml --force -I${CMAKE_CURRENT_SOURCE_DIR}/include ${CMAKE_CURRENT_SOURCE_DIR} 2> StaticAnalysis.xml)
	endif()
endif()

#####################################################################
#                       GCov Code Analysis
#####################################################################
option(USE_GCOV_CHECK  "GCov Coverage Check" OFF)
mark_as_advanced(USE_GCOV_CHECK)
if(USE_GCOV_CHECK)
find_program(GCOV_CHECK gcov)
if(CMAKE_BUILD_TYPE MATCHES "Release")
	message( FATAL_ERROR 
		"\nYou specified a Release Build."
		"This does not make sense, if Coverage is enabled."
		"Please change Build type to Debug or turn off Coverage."
	)
endif()
	message(STATUS "GCov available for static code analysis. Configuring for Code Check." )
	set(CMAKE_CXX_FLAGS_DEBUG "${CMAKE_CXX_FLAGS_DEBUG} -fprofile-arcs -ftest-coverage")
	set(CFLAGS "${CFLAGS} -g -O0 -Wall -W -fprofile-arcs -ftest-coverage")
	set(LDFLAGS "${LDFLAGS} -fprofile-arcs -ftest-coverage")
endif()


#####################################################################
#                Adjust compiler flags and settings for MSVC
#####################################################################
if( MSVC )
	#4250: inherit via dominance
	add_definitions("/wd4250 /wd4190 /wd4244 /wd4267")
	#4251: needs to have dll-interface
	add_definitions(/wd4251)
	#4275: non-dll interface used as base for dll-interface class
	add_definitions(/wd4275)
	#4308: Negative integral constant
	add_definitions(/wd4800)
	add_definitions(/wd4308)

	string( REPLACE "/O2" "/Od" CMAKE_CXX_FLAGS_RELWITHDEBINFO "${CMAKE_CXX_FLAGS_RELWITHDEBINFO}" )
	set( CMAKE_CXX_FLAGS_RELWITHDEBINFO "${CMAKE_CXX_FLAGS_RELWITHDEBINFO}" CACHE STRING "compiler-flags" FORCE )

	add_definitions(-D_USE_MATH_DEFINES)
	add_definitions(-DNOMINMAX)
	add_definitions(-D_CRT_SECURE_NO_WARNINGS)
	add_definitions(-D_CRT_SECURE_NO_DEPRECATE)
	add_definitions(-D_SCL_SECURE_NO_WARNINGS)
	add_definitions(-D_CRT_SECURE_CPP_OVERLOAD_STANDARD_NAMES=1)
endif()

#####################################################################
#                       General Path settings
#####################################################################
include_directories( ${shark_SOURCE_DIR}/include )
include_directories( ${shark_BINARY_DIR}/include )
add_subdirectory( include )
add_subdirectory( src )

#####################################################################
#                       Include Examples
#####################################################################
option( BUILD_EXAMPLES "Build example programs." ON )
add_subdirectory( examples )

#####################################################################
#                       Include Unit Tests
#####################################################################
# Enable Testing
include(CTest)
if(BUILD_TESTING)
	enable_testing()
	add_subdirectory( Test )
endif()

#####################################################################
#                       Include Documentation
#####################################################################
option(BUILD_DOCUMENTATION "Build documentation." OFF)
if(BUILD_DOCUMENTATION)
	add_subdirectory(doc)
endif()

###################################################################
#                       CPACK PACKAGING
###################################################################
set(INSTALL_CMAKE_DIR lib/cmake/Shark/)

# Add all targets to the build-tree export set
export(TARGETS shark SharkVersion FILE "${shark_BINARY_DIR}/SharkTargets.cmake")

# Create the SharkConfig.cmake and SharkConfigVersion files
set(SHARK_USE_FILE "${PROJECT_SOURCE_DIR}/UseShark.cmake")
set(SHARK_TARGETS_FILE "${PROJECT_BINARY_DIR}/SharkTargets.cmake")
set(SHARK_LIBRARIES ${LINK_LIBRARIES} shark)
set(SHARK_LIBRARY_DIRS "${PROJECT_BINARY_DIR}/lib")
set(SHARK_INCLUDE_DIRS "${PROJECT_SOURCE_DIR}/include" "${PROJECT_BINARY_DIR}/include" "${Boost_INCLUDE_DIR}" ${EXTRA_INCLUDE_DIRECTORIES})

# Configure the files to be exported
configure_file(SharkConfig.cmake.in "${PROJECT_BINARY_DIR}/SharkConfig.cmake")
configure_file(SharkConfigVersion.cmake.in "${PROJECT_BINARY_DIR}/SharkConfigVersion.cmake")

# Configure the SharkConfig.cmake for the install tree
set(SHARK_CONFIG_CODE "
	# Compute the installation prefix from this SharkConfig.cmake file location.
	get_filename_component(SHARK_INSTALL_PREFIX \"\${CMAKE_CURRENT_LIST_FILE}\" PATH)")

# Construct the proper number of get_filename_component(... PATH)
# calls to compute the installation prefix.
string(REGEX REPLACE "/" ";" _count "${INSTALL_CMAKE_DIR}")
foreach(p ${_count})
	set(SHARK_CONFIG_CODE "${SHARK_CONFIG_CODE}
		get_filename_component(SHARK_INSTALL_PREFIX \"\${SHARK_INSTALL_PREFIX}\" DIRECTORY)")
endforeach()
set(SHARK_CONFIG_CODE "${SHARK_CONFIG_CODE}")

set(SHARK_USE_FILE "\${SHARK_INSTALL_PREFIX}/${INSTALL_CMAKE_DIR}UseShark.cmake")
set(SHARK_TARGETS_FILE "\${SHARK_INSTALL_PREFIX}/${INSTALL_CMAKE_DIR}SharkTargets.cmake")
set(SHARK_LIBRARIES ${LINK_LIBRARIES} shark)
set(SHARK_LIBRARY_DIRS "\${SHARK_INSTALL_PREFIX}/lib")
set(SHARK_INCLUDE_DIRS "\${SHARK_INSTALL_PREFIX}/${SHARK_INSTALL_INCLUDE_DIR}" "${Boost_INCLUDE_DIR}" ${EXTRA_INCLUDE_DIRECTORIES})
configure_file(SharkConfig.cmake.in "${PROJECT_BINARY_DIR}${CMAKE_FILES_DIRECTORY}/SharkConfig.cmake")

# Install the SharkConfig.cmake and SharkConfigVersion.cmake
install(FILES
	"${PROJECT_BINARY_DIR}${CMAKE_FILES_DIRECTORY}/SharkConfig.cmake"
	"${PROJECT_BINARY_DIR}/SharkConfigVersion.cmake"
	"${PROJECT_SOURCE_DIR}/UseShark.cmake"
	DESTINATION "${INSTALL_CMAKE_DIR}" COMPONENT dev
)

# Install the export set for use with the install-tree
install(EXPORT SharkTargets DESTINATION "${INSTALL_CMAKE_DIR}" COMPONENT dev)

#####################################################################
#                  Configure the Shark.h file
#####################################################################
configure_file (
	"${CMAKE_SOURCE_DIR}/include/shark/Core/Shark.h.in"
	"${CMAKE_BINARY_DIR}/include/shark/Core/Shark.h"
)
install(FILES
	"${CMAKE_BINARY_DIR}/include/shark/Core/Shark.h"
	DESTINATION "${SHARK_INSTALL_INCLUDE_DIR}/shark/Core/" COMPONENT deV
)

###################################################################
#                           UNINSTALL                             #
###################################################################
# refer to
# http://www.cmake.org/Wiki/CMake_FAQ#Can_I_do_.22make_uninstall.22_with_CMake.3F
# for details
configure_file(
	"${CMAKE_CURRENT_SOURCE_DIR}/cmake_uninstall.cmake.in"
	"${CMAKE_CURRENT_BINARY_DIR}/cmake_uninstall.cmake"
	IMMEDIATE @ONLY)

add_custom_target(uninstall
	COMMAND ${CMAKE_COMMAND} -P ${CMAKE_CURRENT_BINARY_DIR}/cmake_uninstall.cmake
)<|MERGE_RESOLUTION|>--- conflicted
+++ resolved
@@ -45,13 +45,7 @@
 #####################################################################
 option(BUILD_SHARED_LIBS "Compile shark into a dynamic library instead of a static one." OFF)
 if(BUILD_SHARED_LIBS)
-  #IF(NOT MSVC)
-    #set(SHARK_USE_DYNLIB 1)
-    #set(SHARK_COMPILE_DLL 1)
-  #ELSE()
-    ADD_DEFINITIONS(-DSHARK_USE_DYNLIB)
-    ADD_DEFINITIONS(-DSHARK_COMPILE_DLL)
-  #ENDIF()
+	set(SHARK_USE_DYNLIB 1)
 endif()
 
 #####################################################################
@@ -136,55 +130,47 @@
 list(APPEND COMPILE_DEFINITIONS_RELEASE NDEBUG)
 message(STATUS "Will build: " ${CMAKE_BUILD_TYPE})
 
-
-option( ENABLE_SHARK_DEFAULT_LIBS "Use Default Shark Libraries" OFF )
-option( ENABLE_SHARK_CUSTOMIZED_LIBS "Use Default Shark Libraries" OFF )
-IF(ENABLE_SHARK_CUSTOMIZED_LIBS)
-  INCLUDE(${PROJECT_SOURCE_DIR}/cmake/CustomLibs.cmake)
-ENDIF()
-IF (ENABLE_SHARK_DEFAULT_LIBS)
-  #####################################################################
-  #           Boost configuration
-  #####################################################################
-  set(Boost_USE_STATIC_LIBS OFF CACHE BOOL "use static libraries from Boost")
-  set(Boost_USE_MULTITHREADED ON)
-  add_definitions(-DBOOST_PARAMETER_MAX_ARITY=15)
-  add_definitions(-DBOOST_FILESYSTEM_VERSION=3)
-
-  # Should we link the boost test dynamically
-  if(NOT Boost_USE_STATIC_LIBS)
-    add_definitions(-DBOOST_TEST_DYN_LINK)
-    add_definitions(-DBOOST_ALL_DYN_LINK)
-  endif()
-
-  find_package( 
-    Boost 1.48.0 REQUIRED COMPONENTS
-    system date_time filesystem
-    program_options serialization thread
-    unit_test_framework
-  )
-
-  if(NOT Boost_FOUND)
-    message(FATAL_ERROR "Please make sure Boost 1.48.0 is installed on your system")
-  endif()
-
-  if (WIN32)
-    # disable autolinking in boost
-    add_definitions( -DBOOST_ALL_NO_LIB )
-  endif()
-
-  include_directories(SYSTEM ${Boost_INCLUDE_DIR} )
-  link_directories( ${Boost_LIBRARY_DIR} )
-  if(UNIX)
-    find_library( PTHREAD_LIBRARY pthread )
-  endif()
-
-  # Set the libraries needed by Shark
-  list(APPEND LINK_LIBRARIES ${Boost_LIBRARIES} ${PTHREAD_LIBRARY})
-
-  mark_as_advanced(Boost_DIR PTHREAD_LIBRARY)
-  message( STATUS "Using boost from " ${Boost_LIBRARY_DIR} )
-ENDIF()
+#####################################################################
+#           Boost configuration
+#####################################################################
+set(Boost_USE_STATIC_LIBS OFF CACHE BOOL "use static libraries from Boost")
+set(Boost_USE_MULTITHREADED ON)
+add_definitions(-DBOOST_PARAMETER_MAX_ARITY=15)
+add_definitions(-DBOOST_FILESYSTEM_VERSION=3)
+
+# Should we link the boost test dynamically
+if(NOT Boost_USE_STATIC_LIBS)
+	add_definitions(-DBOOST_TEST_DYN_LINK)
+	add_definitions(-DBOOST_ALL_DYN_LINK)
+endif()
+
+find_package( 
+	Boost 1.48.0 REQUIRED COMPONENTS
+	system date_time filesystem
+	program_options serialization thread
+	unit_test_framework
+)
+
+if(NOT Boost_FOUND)
+	message(FATAL_ERROR "Please make sure Boost 1.48.0 is installed on your system")
+endif()
+
+if (WIN32)
+	# disable autolinking in boost
+	add_definitions( -DBOOST_ALL_NO_LIB )
+endif()
+
+include_directories(SYSTEM ${Boost_INCLUDE_DIR} )
+link_directories( ${Boost_LIBRARY_DIR} )
+if(UNIX)
+	find_library( PTHREAD_LIBRARY pthread )
+endif()
+
+# Set the libraries needed by Shark
+list(APPEND LINK_LIBRARIES ${Boost_LIBRARIES} ${PTHREAD_LIBRARY})
+
+mark_as_advanced(Boost_DIR PTHREAD_LIBRARY)
+message( STATUS "Using boost from " ${Boost_LIBRARY_DIR} )
 
 #####################################################################
 #		OpenMP
@@ -210,56 +196,39 @@
 	message( STATUS "Building without OpenMP as requested." )
 endif()
 
-IF (ENABLE_SHARK_DEFAULT_LIBS)
-  #####################################################################
-  #           HDF5 configuration
-  #####################################################################
-  find_package(HDF5 COMPONENTS C CXX HL QUIET)
-  mark_as_advanced(HDF5_DIR)
-  if(HDF5_FOUND)
-    if(HDF5_C_COMPILER_EXECUTABLE AND HDF5_HL_COMPILER_EXECUTABLE  AND HDF5_CXX_COMPILER_EXECUTABLE)
-      message(STATUS "Checking HDF5 installation: HDF5 installation seems ok.")
-      include_directories( ${HDF5_INCLUDE_DIR} )
-      link_directories( ${HDF5_LIBRARY_DIR} )
-      list(APPEND LINK_LIBRARIES ${HDF5_LIBRARIES})
-    else()
-      message(STATUS "Checking HDF5 installation:HDF5 package might be broken.")
-      if(NOT( HDF5_C_COMPILER_EXECUTABLE))
-        message(STATUS "  C Compiler Extension not found.")
-      endif()
-      if(NOT( HDF5_HL_COMPILER_EXECUTABLE))
-        message(STATUS "  HL Compiler Extension not found.")
-      endif()
-      if(NOT( HDF5_CXX_COMPILER_EXECUTABLE))
-        message(STATUS "  CXX Compiler Extension not found.")
-      endif()
-        message(STATUS "Disabling HDF5.")
-      unset( HDF5_FOUND )
-    endif()
-  else()
-    message(STATUS "HDF5 not found, skip")
-  endif()
-ENDIF()
+#####################################################################
+#           HDF5 configuration
+#####################################################################
+find_package(HDF5 COMPONENTS C CXX HL QUIET)
+mark_as_advanced(HDF5_DIR)
+if(HDF5_FOUND)
+	if(HDF5_C_COMPILER_EXECUTABLE AND HDF5_HL_COMPILER_EXECUTABLE  AND HDF5_CXX_COMPILER_EXECUTABLE)
+		message(STATUS "Checking HDF5 installation: HDF5 installation seems ok.")
+		include_directories( ${HDF5_INCLUDE_DIR} )
+		link_directories( ${HDF5_LIBRARY_DIR} )
+		list(APPEND LINK_LIBRARIES ${HDF5_LIBRARIES})
+	else()
+		message(STATUS "Checking HDF5 installation:HDF5 package might be broken.")
+		if(NOT( HDF5_C_COMPILER_EXECUTABLE))
+			message(STATUS "  C Compiler Extension not found.")
+		endif()
+		if(NOT( HDF5_HL_COMPILER_EXECUTABLE))
+			message(STATUS "  HL Compiler Extension not found.")
+		endif()
+		if(NOT( HDF5_CXX_COMPILER_EXECUTABLE))
+			message(STATUS "  CXX Compiler Extension not found.")
+		endif()
+			message(STATUS "Disabling HDF5.")
+		unset( HDF5_FOUND )
+	endif()
+else()
+	message(STATUS "HDF5 not found, skip")
+endif()
+
 #####################################################################
 #           ATLAS configuration
 #####################################################################
 
-<<<<<<< HEAD
-if (APPLE)
-	option( ENABLE_ACCELERATE "Use Accelerate as Linear Algebra Library" ON )
-	if ( ENABLE_ACCELERATE )
-		set( SHARK_USE_CBLAS 1)          # most linear algebra routines
-		message(STATUS "Using the Accelerate framework")
-		list(APPEND LINK_LIBRARIES "-framework Accelerate" )
-	endif()
-else()
-	option(ENABLE_ATLAS "Use ATLAS as Linear Algebra Library" OFF)
-	option(ATLAS_FULL_LAPACK "Signalizes whether ATLAS comes with the full LAPACK package" OFF)
-	option(ENABLE_OpenBlas "Use OpenBlas as Linear Algebra Library" ON)
-	IF(ENABLE_OpenBlas)
-    INCLUDE(${PROJECT_SOURCE_DIR}/cmake/openblasConfig.cmake)
-  ELSEIF(ENABLE_ATLAS)
-=======
 
 option( ENABLE_CBLAS "Use Installed Linear Algebra Library" ON )
 
@@ -274,7 +243,6 @@
 		find_library(OPENBLAS_LIBRARY openblas
 			HINTS ${CBLAS_ROOT}/lib /opt/local/lib
 		)
->>>>>>> 57e553b4
 		find_library(CBLAS_LIBRARY cblas
 			HINTS ${ATLAS_ROOT}/lib ${CBLAS_ROOT}/lib /opt/local/lib /usr/lib64/atlas/
 		)
@@ -393,7 +361,7 @@
 #####################################################################
 if( MSVC )
 	#4250: inherit via dominance
-	add_definitions("/wd4250 /wd4190 /wd4244 /wd4267")
+	add_definitions(/wd4250)
 	#4251: needs to have dll-interface
 	add_definitions(/wd4251)
 	#4275: non-dll interface used as base for dll-interface class
