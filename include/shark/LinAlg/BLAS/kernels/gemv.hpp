--- conflicted
+++ resolved
@@ -33,13 +33,7 @@
 #include "default/gemv.hpp"
 
 #ifdef SHARK_USE_CBLAS
-<<<<<<< HEAD
-#include "atlas/gemv.hpp"
-#elif SHARK_USE_OPENBLAS
-#include "openblas/gemv.hpp"
-=======
 #include "cblas/gemv.hpp"
->>>>>>> 57e553b4
 #else
 // if no bindings are included, we have to provide the default has_optimized_gemv 
 // otherwise the binding will take care of this
