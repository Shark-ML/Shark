/*!
 * 
 *
 * \brief       -
 *
 * \author      O. Krause
 * \date        2012
 *
 *
 * \par Copyright 1995-2015 Shark Development Team
 * 
 * <BR><HR>
 * This file is part of Shark.
 * <http://image.diku.dk/shark/>
 * 
 * Shark is free software: you can redistribute it and/or modify
 * it under the terms of the GNU Lesser General Public License as published 
 * by the Free Software Foundation, either version 3 of the License, or
 * (at your option) any later version.
 * 
 * Shark is distributed in the hope that it will be useful,
 * but WITHOUT ANY WARRANTY; without even the implied warranty of
 * MERCHANTABILITY or FITNESS FOR A PARTICULAR PURPOSE.  See the
 * GNU Lesser General Public License for more details.
 * 
 * You should have received a copy of the GNU Lesser General Public License
 * along with Shark.  If not, see <http://www.gnu.org/licenses/>.
 *
 */

#ifndef SHARK_LINALG_BLAS_KERNELS_TRSM_HPP
#define SHARK_LINALG_BLAS_KERNELS_TRSM_HPP

#ifdef SHARK_USE_CBLAS
<<<<<<< HEAD
#include "atlas/trsm.hpp"
#elif SHARK_USE_OPENBLAS
#include "openblas/trsm.hpp"
=======
#include "cblas/trsm.hpp"
>>>>>>> 57e553b4
#else
// if no bindings are included, we have to provide the default has_optimized_gemv 
// otherwise the binding will take care of this
namespace shark { namespace blas { namespace bindings{
template<class M1, class M2>
struct  has_optimized_trsm
: public boost::mpl::false_{};
}}}
#endif

#include "default/trsm.hpp"

namespace shark { namespace blas {namespace kernels{
	
///\brief Implements the TRiangular Solver for Vectors.
///
/// It solves Systems of the form Ax = b where A is a square lower or upper triangular matrix.
/// It can optionally assume that the diagonal is 1 and won't access the diagonal elements.
template <bool Upper,bool Unit,typename TriangularA, typename MatB>
void trsm(
	matrix_expression<TriangularA> const &A, 
	matrix_expression<MatB> &B
){
	SIZE_CHECK(A().size1() == A().size2());
	SIZE_CHECK(A().size1() == B().size1());
	
	bindings::trsm<Upper,Unit>(A,B,typename bindings::has_optimized_trsm<TriangularA, MatB>::type());
}

}}}

#endif<|MERGE_RESOLUTION|>--- conflicted
+++ resolved
@@ -32,13 +32,7 @@
 #define SHARK_LINALG_BLAS_KERNELS_TRSM_HPP
 
 #ifdef SHARK_USE_CBLAS
-<<<<<<< HEAD
-#include "atlas/trsm.hpp"
-#elif SHARK_USE_OPENBLAS
-#include "openblas/trsm.hpp"
-=======
 #include "cblas/trsm.hpp"
->>>>>>> 57e553b4
 #else
 // if no bindings are included, we have to provide the default has_optimized_gemv 
 // otherwise the binding will take care of this
