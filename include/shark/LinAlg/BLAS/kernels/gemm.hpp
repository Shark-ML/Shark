/*!
 * 
 *
 * \brief       -
 *
 * \author      O. Krause
 * \date        2012
 *
 *
 * \par Copyright 1995-2015 Shark Development Team
 * 
 * <BR><HR>
 * This file is part of Shark.
 * <http://image.diku.dk/shark/>
 * 
 * Shark is free software: you can redistribute it and/or modify
 * it under the terms of the GNU Lesser General Public License as published 
 * by the Free Software Foundation, either version 3 of the License, or
 * (at your option) any later version.
 * 
 * Shark is distributed in the hope that it will be useful,
 * but WITHOUT ANY WARRANTY; without even the implied warranty of
 * MERCHANTABILITY or FITNESS FOR A PARTICULAR PURPOSE.  See the
 * GNU Lesser General Public License for more details.
 * 
 * You should have received a copy of the GNU Lesser General Public License
 * along with Shark.  If not, see <http://www.gnu.org/licenses/>.
 *
 */

#ifndef SHARK_LINALG_BLAS_KERNELS_GEMM_HPP
#define SHARK_LINALG_BLAS_KERNELS_GEMM_HPP

#include "default/gemm.hpp"

#ifdef SHARK_USE_CBLAS
<<<<<<< HEAD
#include "atlas/gemm.hpp"
#elif SHARK_USE_OPENBLAS
#include "openblas/gemm.hpp"
=======
#include "cblas/gemm.hpp"
>>>>>>> 57e553b4
#else
//if no bindings are included, we have to provide the default has_optimized_gemm otherwise the binding will take care of this
namespace shark { namespace blas { namespace bindings{
template<class M1, class M2, class M3>
struct  has_optimized_gemm
: public boost::mpl::false_{};
}}}
#endif

namespace shark { namespace blas {namespace kernels{
	
///\brief Well known GEneral Matrix-Matrix product kernel M+=alpha*E1*E2.
///
/// If bindings are included and the matrix combination allow for a specific binding
/// to be applied, the binding is called automatically from {binding}/gemm.h
/// otherwise default/gemm.h is used which is fully implemented for all dense/sparse combinations.
/// if a combination is optimized, bindings::has_optimized_gemm<M,E1,E2>::type evaluates to boost::mpl::true_
/// The kernels themselves are implemented in blas::bindings::gemm.
template<class M, class E1, class E2>
void gemm(
	matrix_expression<E1> const& e1,
	matrix_expression<E2> const& e2,
	matrix_expression<M>& m,
	typename M::value_type alpha
) {
	SIZE_CHECK(m().size1() == e1().size1());
	SIZE_CHECK(m().size2() == e2().size2());
	SIZE_CHECK(e1().size2() == e2().size1());
	
	bindings::gemm(
		e1, e2, m,alpha,
		typename bindings::has_optimized_gemm<M,E1,E2>::type()
	);
}

}}}

#endif<|MERGE_RESOLUTION|>--- conflicted
+++ resolved
@@ -34,13 +34,7 @@
 #include "default/gemm.hpp"
 
 #ifdef SHARK_USE_CBLAS
-<<<<<<< HEAD
-#include "atlas/gemm.hpp"
-#elif SHARK_USE_OPENBLAS
-#include "openblas/gemm.hpp"
-=======
 #include "cblas/gemm.hpp"
->>>>>>> 57e553b4
 #else
 //if no bindings are included, we have to provide the default has_optimized_gemm otherwise the binding will take care of this
 namespace shark { namespace blas { namespace bindings{
